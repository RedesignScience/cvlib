--- conflicted
+++ resolved
@@ -126,13 +126,6 @@
         float
             The potential energy of the force in the given context.
     """
-<<<<<<< HEAD
-    context_system = context.getSystem()
-    system = openmm.System()
-    for index in range(context_system.getNumParticles()):
-        system.addParticle(context_system.getParticleMass(index))
-    system.addForce(deepcopy(force))
-=======
     is_single = isinstance(forces, openmm.Force)
     if is_single:
         forces = [forces]
@@ -143,46 +136,14 @@
         force_copy = deepcopy(force)
         force_copy.setForceGroup(i)
         system.addForce(force_copy)
->>>>>>> 51fdd5d7
     state = context.getState(getPositions=True)
     context = openmm.Context(system, openmm.VerletIntegrator(1.0))
     context.setPositions(state.getPositions())
     context.setPeriodicBoxVectors(*state.getPeriodicBoxVectors())
-<<<<<<< HEAD
-    # pylint: disable=unexpected-keyword-arg # to avoid false positive
-    state = context.getState(getEnergy=True)
-    # pylint: enable=unexpected-keyword-arg
-    return mmunit.value_in_md_units(state.getPotentialEnergy())
-
-
-def convert_to_matrix(array: npt.ArrayLike) -> t.Tuple[np.ndarray, int, int]:
-    """Convert a 1D or 2D array-like object to a 2D numpy array.
-
-    Parameters
-    ----------
-        array : array_like
-            The array to be converted.
-
-    Returns
-    -------
-        numpy.ndarray
-            The 2D numpy array.
-        int
-            The number of rows in the array.
-        int
-            The number of columns in the array.
-    """
-    array = np.atleast_2d(array)
-    numrows, numcols, *other_dimensions = array.shape
-    if other_dimensions:
-        raise ValueError("Array-like object cannot have more than two dimensions.")
-    return array, numrows, numcols
-=======
     energies = []
     for i in range(len(forces)):
         state = context.getState(  # pylint: disable=unexpected-keyword-arg
             getEnergy=True, groups=1 << i
         )
         energies.append(mmunit.value_in_md_units(state.getPotentialEnergy()))
-    return energies[0] if is_single else tuple(energies)
->>>>>>> 51fdd5d7
+    return energies[0] if is_single else tuple(energies)