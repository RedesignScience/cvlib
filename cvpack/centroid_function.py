"""
.. class:: CentroidFunction
   :platform: Linux, MacOS, Windows
   :synopsis: A generic function of the centroids of groups of atoms

.. classauthor:: Charlles Abreu <craabreu@gmail.com>

"""

import typing as t

import numpy as np
import openmm
from numpy.typing import ArrayLike

from cvpack import unit as mmunit

from .atomic_function import _add_parameters
from .cvpack import AbstractCollectiveVariable


class CentroidFunction(openmm.CustomCentroidBondForce, AbstractCollectiveVariable):
    """
    A generic function of the centroids of :math:`m \\times n` atoms groups split
    into `m` collections of `n` groups each:

    .. math::

        f({\\bf r}) = \\sum_{i=1}^m F\\Big(
            {\\bf g}^i_1({\\bf r}),
            {\\bf g}^i_2({\\bf r}),
            \\dots,
            {\\bf g}^i_n({\\bf r})
        \\Big)

    where :math:`F` is a user-defined function and :math:`{\\bf g}^i_1({\\bf r})` is the
    centroid of the :math:`j`-th group of atoms of the :math:`i`-th collection of
    groups.

    The function :math:`F` is defined as a string and can be any expression supported
    by :OpenMM:`CustomCentroidBondForce`. If it contains named parameters, they must
    be passed as keyword arguments to the :class:`CentroidFunction` constructor. The
    parameters can be scalars or arrays of length :math:`m`. In the latter case, each
    value will be assigned to the corresponding collection of atom groups.

    The centroid of a group of atoms is defined as:

    .. math::

        {\\bf g}_j({\\bf r}) = \\frac{1}{N_j} \\sum_{k=1}^{N_j} {\\bf r}_{k,j}

    where :math:`N_j` is the number of atoms in group :math:`j` and
    :math:`{\\bf r}_{k,j}` is the coordinate of the :math:`k`-th atom of group
    :math:`j`. Optionally, the centroid can be weighted by the mass of each atom
    in the group. In this case, it is redefined as:

    .. math::

        {\\bf g}_j({\\bf r}) = \\frac{1}{M_j} \\sum_{k=1}^{N_j} m_{k,j} {\\bf r}_{k,j}

    where :math:`M_j` is the total mass of atom group :math:`j` and :math:`m_{k,j}` is
    the mass of the :math:`k`-th atom in group :math:`j`.

    Parameters
    ----------
    function
        The function to be evaluated. It must be a valid
        :OpenMM:`CustomCentroidBondForce` expression
    groups
        The groups of atoms to be used in the function. Each group must be specified
        as a list of atom indices with arbitrary length
    collections
        The indices of the groups in each collection, passed as a 2D array-like object
        of shape `(m, n)`, where `m` is the number of collections and `n` is the number
        groups per collection. If a 1D object is passed, it is assumed that `m` is 1 and
        `n` is the length of the object.
    unit
        The unit of measurement of the collective variable. It must be compatible
        with the MD unit system (mass in `daltons`, distance in `nanometers`, time
        in `picoseconds`, temperature in `kelvin`, energy in `kilojoules_per_mol`,
        angle in `radians`). If the collective variables does not have a unit, use
        `dimensionless`
    pbc
        Whether to use periodic boundary conditions
    weighByMass
        Whether to define the centroid as the center of mass of the group instead of
        the geometric center

    Keyword Args
    ------------
    **parameters
        The named parameters of the function. Each parameter can be a scalar
        quantity or a 1D array-like object of length `m`, where `m` is the number of
        group collections. In the latter case, each entry of the array is used for
        the corresponding collection of groups.

    Raises
    ------
    ValueError
        If the collections are not specified as a 1D or 2D array-like object
    ValueError
        If group indices are out of bounds
    ValueError
        If the unit of the collective variable is not compatible with the MD unit system

    Example
    -------
        >>> import cvpack
        >>> import itertools as it
        >>> import numpy as np
        >>> import openmm
        >>> from openmm import unit
        >>> from openmmtools import testsystems
<<<<<<< HEAD
        >>> model = testsystems.AlanineDipeptideVacuum()
        >>> num_atoms = model.system.getNumParticles()
        >>> atoms = list(range(num_atoms))
        >>> groups = [[i] for i in atoms]  # Each atom is a group
        >>> groups.append(atoms)  # The whole molecule is also a group
        >>> sum_dist_sq = "+".join(
        ...     f'distance(g{i+1}, g{num_atoms+1})^2' for i in atoms
        ... )
        >>> function = f"sqrt(({sum_dist_sq})/n)"  # The radius of gyration
        >>> colvar = cvpack.CentroidFunction(
        ...     function, unit.nanometers, groups, n=num_atoms,
=======
        >>> model = testsystems.LysozymeImplicit()
        >>> residues = list(model.topology.residues())
        >>> atoms = [[a.index for a in r.atoms()] for r in residues]

        Compute the residue coordination between two helices:

        >>> res_coord = cvpack.ResidueCoordination(
        ...     residues[115:124], residues[126:135], stepFunction="step(1-x)"
>>>>>>> 62006ef8
        ... )
        >>> res_coord.setUnusedForceGroup(0, model.system)
        1
        >>> model.system.addForce(res_coord)
        6
        >>> integrator = openmm.VerletIntegrator(0)
        >>> platform = openmm.Platform.getPlatformByName('Reference')
        >>> context = openmm.Context(model.system, integrator, platform)
        >>> context.setPositions(model.positions)
        >>> print(res_coord.getValue(context))
        33.0 dimensionless

        Recompute the residue coordination using the centroid function:

        >>> groups = [atoms[115:124], atoms[126:135]]
        >>> collections = list(it.product(range(9), range(9, 18)))
        >>> colvar = cvpack.CentroidFunction(
        ...    "step(1 - distance(g1, g2))",
        ...    unit.dimensionless,
        ...    atoms[115:124] + atoms[126:135],
        ...    list(it.product(range(9), range(9, 18))),
        ... )
        >>> colvar.setUnusedForceGroup(0, model.system)
        2
        >>> model.system.addForce(colvar)
        7
        >>> context.reinitialize(preserveState=True)
        >>> print(colvar.getValue(context))
        33.0 dimensionless
    """

    def __init__(  # pylint: disable=too-many-arguments
        self,
        function: str,
        unit: mmunit.Unit,
        groups: t.Sequence[t.Sequence[int]],
        collections: t.Optional[ArrayLike] = None,
<<<<<<< HEAD
        pbc: bool = False,
        weighByMass: bool = False,
=======
        pbc: bool = True,
        weighByMass: bool = True,
>>>>>>> 62006ef8
        **parameters: mmunit.ScalarQuantity,
    ) -> None:
        collections = np.atleast_2d(
            np.arange(len(groups)) if collections is None else collections
        )
        num_collections, groups_per_collection, *others = collections.shape
        if others:
            raise ValueError("Array `collections` cannot have more than 2 dimensions")
        num_groups = len(groups)
        if np.any(collections < 0) or np.any(collections >= num_groups):
            raise ValueError("Group index out of bounds")
        super().__init__(groups_per_collection, function)
        for group in groups:
<<<<<<< HEAD
            self.addGroup(group, None if weighByMass else [1] * len(group))
=======
            self.addGroup(group, *([] if weighByMass else [[1] * len(group)]))
>>>>>>> 62006ef8
        perbond_parameters = _add_parameters(self, num_collections, **parameters)
        for collection, *values in zip(collections, *perbond_parameters):
            self.addBond(collection, values)
        self.setUsesPeriodicBoundaryConditions(pbc)
        self._checkUnitCompatibility(unit)
        unit = mmunit.SerializableUnit(unit)
        self._registerCV(
            unit, function, unit, groups, collections, pbc, weighByMass, **parameters
        )<|MERGE_RESOLUTION|>--- conflicted
+++ resolved
@@ -111,19 +111,6 @@
         >>> import openmm
         >>> from openmm import unit
         >>> from openmmtools import testsystems
-<<<<<<< HEAD
-        >>> model = testsystems.AlanineDipeptideVacuum()
-        >>> num_atoms = model.system.getNumParticles()
-        >>> atoms = list(range(num_atoms))
-        >>> groups = [[i] for i in atoms]  # Each atom is a group
-        >>> groups.append(atoms)  # The whole molecule is also a group
-        >>> sum_dist_sq = "+".join(
-        ...     f'distance(g{i+1}, g{num_atoms+1})^2' for i in atoms
-        ... )
-        >>> function = f"sqrt(({sum_dist_sq})/n)"  # The radius of gyration
-        >>> colvar = cvpack.CentroidFunction(
-        ...     function, unit.nanometers, groups, n=num_atoms,
-=======
         >>> model = testsystems.LysozymeImplicit()
         >>> residues = list(model.topology.residues())
         >>> atoms = [[a.index for a in r.atoms()] for r in residues]
@@ -132,7 +119,6 @@
 
         >>> res_coord = cvpack.ResidueCoordination(
         ...     residues[115:124], residues[126:135], stepFunction="step(1-x)"
->>>>>>> 62006ef8
         ... )
         >>> res_coord.setUnusedForceGroup(0, model.system)
         1
@@ -170,13 +156,8 @@
         unit: mmunit.Unit,
         groups: t.Sequence[t.Sequence[int]],
         collections: t.Optional[ArrayLike] = None,
-<<<<<<< HEAD
-        pbc: bool = False,
-        weighByMass: bool = False,
-=======
         pbc: bool = True,
         weighByMass: bool = True,
->>>>>>> 62006ef8
         **parameters: mmunit.ScalarQuantity,
     ) -> None:
         collections = np.atleast_2d(
@@ -190,11 +171,7 @@
             raise ValueError("Group index out of bounds")
         super().__init__(groups_per_collection, function)
         for group in groups:
-<<<<<<< HEAD
-            self.addGroup(group, None if weighByMass else [1] * len(group))
-=======
             self.addGroup(group, *([] if weighByMass else [[1] * len(group)]))
->>>>>>> 62006ef8
         perbond_parameters = _add_parameters(self, num_collections, **parameters)
         for collection, *values in zip(collections, *perbond_parameters):
             self.addBond(collection, values)
