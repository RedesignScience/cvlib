--- conflicted
+++ resolved
@@ -193,11 +193,7 @@
         """
         state = self._getSingleForceState(context, getEnergy=True)
         value = value_in_md_units(state.getPotentialEnergy())
-<<<<<<< HEAD
-        return mmunit.Quantity(round(value, digits) if digits else value, self.getUnit())
-=======
         return mmunit.Quantity(self._precisionRound(value, digits), self.getUnit())
->>>>>>> c50a2de3
 
     def getEffectiveMass(
         self, context: openmm.Context, digits: Optional[int] = None
