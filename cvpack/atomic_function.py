"""
.. class:: AtomicFunction
   :platform: Linux, MacOS, Windows
   :synopsis: A generic function of the coordinates of a group of atoms

.. classauthor:: Charlles Abreu <craabreu@gmail.com>

"""

from __future__ import annotations

import typing as t

import numpy as np
import openmm
from numpy.typing import ArrayLike
from openmm import (
    CustomAngleForce,
    CustomBondForce,
    CustomCompoundBondForce,
    CustomExternalForce,
    CustomTorsionForce,
)

from cvpack import unit as mmunit

from .cvpack import AbstractCollectiveVariable


def _add_parameters(
    force: openmm.Force,
    size: int,
    **parameters: t.Union[mmunit.ScalarQuantity, t.Sequence[mmunit.ScalarQuantity]],
) -> t.List[t.Union[float, t.Sequence[mmunit.ScalarQuantity]]]:
    perbond_parameters = []
    for name, data in parameters.items():
        if isinstance(data, mmunit.Quantity):
            data = data.value_in_unit_system(mmunit.md_unit_system)
        if isinstance(data, t.Sequence):
            if len(data) != size:
                raise ValueError(
                    f"The length of parameter {name} is {len(data)}. Should be {size}."
                )
            force.addPerBondParameter(name)
            perbond_parameters.append(data)
        else:
            force.addGlobalParameter(name, data)
    return perbond_parameters


class AtomicFunction(openmm.CustomCompoundBondForce, AbstractCollectiveVariable):
    """
    A generic function of the coordinates of atoms split into `m` groups of `n`
    atoms each:

    .. math::

        f({\\bf r}) = \\sum_{i=1}^m F\\left(
            {\\bf r}_{i,1}, {\\bf r}_{i,2}, \\dots, {\\bf r}_{i,n}
        \\right)

    where :math:`F` is a user-defined function and :math:`{\\bf r}_{i,j}` is the
    coordinate of the :math:`j`-th atom of the :math:`i`-th group.

    The function :math:`F` is defined as a string and can be any expression supported by
    :OpenMM:`CustomCompoundBondForce`. If it contains named parameters, they must be
    passed as keyword arguments to the :class:`AtomicFunction` constructor. The
    parameters can be scalars or arrays of length :math:`m`. In the latter case, each
    value will be assigned to the corresponding group of atoms.

    Parameters
    ----------
    function
        The function to be evaluated. It must be a valid
        :OpenMM:`CustomCompoundBondForce` expression
    groups
        The indices of the atoms in each group, passed as a 2D array-like object of
        shape `(m, n)`, where `m` is the number of groups and `n` is the number of
        atoms per group. If a 1D object is passed, it is assumed that `m` is 1 and
        `n` is the length of the object.
    unit
        The unit of measurement of the collective variable. It must be compatible
        with the MD unit system (mass in `daltons`, distance in `nanometers`, time
        in `picoseconds`, temperature in `kelvin`, energy in `kilojoules_per_mol`,
        angle in `radians`). If the collective variables does not have a unit, use
        `unit.dimensionless`
    pbc
        Whether to use periodic boundary conditions

    Keyword Args
    ------------
    **parameters
        The named parameters of the function. Each parameter can be a scalar
        quantity or a 1D array-like object of length `m`, where `m` is the number of
        groups. In the latter case, each entry of the array is used for the
        corresponding group of atoms.

    Raises
    ------
    ValueError
        If the groups are not specified as a 1D or 2D array-like object
    ValueError
        If the unit of the collective variable is not compatible with the MD unit system

    Example
    -------
        >>> import cvpack
        >>> import openmm
        >>> import numpy as np
        >>> from cvpack import unit
        >>> from openmmtools import testsystems
        >>> model = testsystems.AlanineDipeptideVacuum()
        >>> angle1 = cvpack.Angle(0, 5, 10)
        >>> angle2 = cvpack.Angle(10, 15, 20)
        >>> colvar = cvpack.AtomicFunction(
        ...     "(k/2)*(angle(p1, p2, p3) - theta0)^2",
        ...     unit.kilojoules_per_mole,
        ...     [[0, 5, 10], [10, 15, 20]],
        ...     k = 1000 * unit.kilojoules_per_mole/unit.radian**2,
        ...     theta0 = [np.pi/2, np.pi/3] * unit.radian,
        ... )
        >>> [model.system.addForce(f) for f in [angle1, angle2, colvar]]
        [5, 6, 7]
        >>> integrator = openmm.VerletIntegrator(0)
        >>> platform = openmm.Platform.getPlatformByName('Reference')
        >>> context = openmm.Context(model.system, integrator, platform)
        >>> context.setPositions(model.positions)
        >>> theta1 = angle1.getValue(context).value_in_unit(openmm.unit.radian)
        >>> theta2 = angle2.getValue(context).value_in_unit(openmm.unit.radian)
        >>> print(round(500*((theta1 - np.pi/2)**2 + (theta2 - np.pi/3)**2), 3))
        429.479
        >>> print(colvar.getValue(context, digits=6))
        429.479 kJ/mol
    """

    def __init__(  # pylint: disable=too-many-arguments
        self,
        function: str,
        unit: mmunit.Unit,
        groups: ArrayLike,
<<<<<<< HEAD
        pbc: bool = False,
=======
        pbc: bool = True,
>>>>>>> 62006ef8
        **parameters: t.Union[mmunit.ScalarQuantity, t.Sequence[mmunit.ScalarQuantity]],
    ) -> None:
        groups = np.atleast_2d(groups)
        num_groups, atoms_per_group, *others = groups.shape
        if others:
            raise ValueError("Array `groups` cannot have more than 2 dimensions")
        super().__init__(atoms_per_group, function)
        perbond_parameters = _add_parameters(self, num_groups, **parameters)
        for group, *values in zip(groups, *perbond_parameters):
            self.addBond(group, values)
        self.setUsesPeriodicBoundaryConditions(pbc)
        self._checkUnitCompatibility(unit)
        unit = mmunit.SerializableUnit(unit)
        self._registerCV(unit, function, unit, groups, pbc, **parameters)

    @classmethod
    def _fromCustomForce(
        cls,
        force: t.Union[
            CustomAngleForce,
            CustomBondForce,
            CustomCompoundBondForce,
            CustomExternalForce,
            CustomTorsionForce,
        ],
        unit: mmunit.Unit,
        pbc: bool = False,
    ) -> "AtomicFunction":
        """
        Create a :class:`AtomicFunction` from an object of :openmm:`CustomBondForce`,
        :openmm:`CustomAngleForce`, :openmm:`CustomTorsionForce`, or
        :openmm:`CustomCompoundBondForce` class.
        """
        if isinstance(force, openmm.CustomExternalForce):
            number, item, definition = 1, "Particle", "; x=x1; y=y1; z=z1"
        elif isinstance(force, openmm.CustomBondForce):
            number, item, definition = 2, "Bond", "; r=distance(p1, p2)"
        elif isinstance(force, openmm.CustomAngleForce):
            number, item, definition = 3, "Angle", "; theta=angle(p1, p2, p3)"
        elif isinstance(force, openmm.CustomTorsionForce):
            number, item, definition = 4, "Torsion", "; theta=dihedral(p1, p2, p3, p4)"
        elif isinstance(force, openmm.CustomCompoundBondForce):
            number, item, definition = force.getNumParticlesPerBond(), "Bond", ""
        function = force.getEnergyFunction() + definition
        parameters = {}
        for i in range(force.getNumGlobalParameters()):
            name = force.getGlobalParameterName(i)
            value = force.getGlobalParameterDefaultValue(i)
            parameters[name] = value
        per_item_parameter_names = []
        for i in range(getattr(force, f"getNumPer{item}Parameters")()):
            per_item_parameter_names.append(
                getattr(force, f"getPer{item}ParameterName")(i)
            )
        for name in per_item_parameter_names:
            parameters[name] = []
        atoms = []
        for i in range(getattr(force, f"getNum{item}s")()):
            if isinstance(force, openmm.CustomCompoundBondForce):
                indices, per_item_parameters = force.getBondParameters(i)
            else:
                *indices, per_item_parameters = getattr(
                    force,
                    f"get{item}Parameters",
                )(i)
            atoms.append(indices)
            for name, value in zip(per_item_parameter_names, per_item_parameters):
                parameters[name].append(value)
        atoms = np.asarray(atoms).reshape(-1, number)
        return cls(function, unit, atoms, pbc, **parameters)

    @classmethod
    def _fromHarmonicBondForce(
        cls,
        force: openmm.HarmonicBondForce,
        unit: mmunit.Unit,
        pbc: bool = False,
    ) -> "AtomicFunction":
        """
        Create a :class:`AtomicFunction` from an :OpenMM:`HarmonicBondForce`.
        """
        parameters = {"r0": [], "k": []}
        atoms = []
        for i in range(force.getNumBonds()):
            *indices, length, k = force.getBondParameters(i)
            atoms.append(indices)
            parameters["r0"].append(length)
            parameters["k"].append(k)
        return cls("(k/2)*(distance(p1, p2)-r0)^2", unit, atoms, pbc, **parameters)

    @classmethod
    def _fromHarmonicAngleForce(
        cls,
        force: openmm.HarmonicAngleForce,
        unit: mmunit.Unit,
        pbc: bool = False,
    ) -> "AtomicFunction":
        """
        Create a :class:`AtomicFunction` from an :OpenMM:`HarmonicAngleForce`.
        """
        parameters = {"theta0": [], "k": []}
        atoms = []
        for i in range(force.getNumAngles()):
            *indices, angle, k = force.getAngleParameters(i)
            atoms.append(indices)
            parameters["theta0"].append(angle)
            parameters["k"].append(k)
        return cls("(k/2)*(angle(p1, p2, p3)-theta0)^2", unit, atoms, pbc, **parameters)

    @classmethod
    def _fromPeriodicTorsionForce(
        cls,
        force: openmm.PeriodicTorsionForce,
        unit: mmunit.Unit,
        pbc: bool = False,
    ) -> "AtomicFunction":
        """
        Create a :class:`AtomicFunction` from an :OpenMM:`PeriodicTorsionForce`.
        """
        parameters = {"periodicity": [], "phase": [], "k": []}
        atoms = []
        for i in range(force.getNumTorsions()):
            *indices, periodicity, phase, k = force.getTorsionParameters(i)
            atoms.append(indices)
            parameters["periodicity"].append(periodicity)
            parameters["phase"].append(phase)
            parameters["k"].append(k)
        return cls(
            "k*(1 + cos(periodicity*dihedral(p1, p2, p3, p4) - phase))",
            unit,
            atoms,
            pbc,
            **parameters,
        )

    @classmethod
    def fromOpenMMForce(
        cls, force: openmm.Force, unit: mmunit.Unit, pbc: bool = False
    ) -> "AtomicFunction":
        """
        Create an :class:`AtomicFunction` from an :OpenMM:`Force`.

        Parameters
        ----------
            force
                The force to be converted
            unit
                The unit of measurement of the collective variable. It must be
                compatible with the MD unit system (mass in `daltons`, distance in
                `nanometers`, time in `picoseconds`, temperature in `kelvin`, energy in
                `kilojoules_per_mol`, angle in `radians`). If the collective variables
                does not have a unit, use `unit.dimensionless`
            pbc
                Whether to use periodic boundary conditions

        Raises
        ------
            TypeError
                If the force is not convertible to an :class:`AtomicFunction`

        Examples
        --------
        >>> import cvpack
        >>> import numpy as np
        >>> import openmm
        >>> from cvpack import unit
        >>> from openmm import app
        >>> from openmmtools import testsystems
        >>> model = testsystems.LysozymeImplicit()
        >>> residues = [r for r in model.topology.residues() if 59 <= r.index <= 79]
        >>> helix_content = cvpack.HelixTorsionContent(residues)
        >>> model.system.addForce(helix_content)
        6
        >>> num_atoms = model.system.getNumParticles()
        >>> mean_x = openmm.CustomExternalForce("x/num_atoms")
        >>> mean_x.addGlobalParameter("num_atoms", num_atoms)
        0
        >>> for i in range(num_atoms):
        ...     _ = mean_x.addParticle(i, [])
        >>> model.system.addForce(mean_x)
        7
        >>> forces = {force.getName(): force for force in model.system.getForces()}
        >>> copies = {
        ...     name: cvpack.AtomicFunction.fromOpenMMForce(
        ...         force, unit.kilojoules_per_mole
        ...     )
        ...     for name, force in forces.items()
        ...     if name in [
        ...         "HarmonicBondForce",
        ...         "HarmonicAngleForce",
        ...         "PeriodicTorsionForce",
        ...         "CustomExternalForce"
        ...     ]
        ... }
        >>> copies["HelixTorsionContent"] = cvpack.AtomicFunction.fromOpenMMForce(
        ...     helix_content, unit.dimensionless
        ... )
        >>> indices = {}
        >>> for index, (name, force) in enumerate(copies.items(), start=1):
        ...     _ = model.system.addForce(force)
        ...     force.setForceGroup(index)
        ...     indices[name] = index
        >>> platform = openmm.Platform.getPlatformByName('Reference')
        >>> integrator = openmm.VerletIntegrator(0)
        >>> context = openmm.Context(model.system, integrator, platform)
        >>> context.setPositions(model.positions)
        >>> for name in copies:
        ...    state = context.getState(getEnergy=True, groups={indices[name]})
        ...    value = state.getPotentialEnergy() / unit.kilojoules_per_mole
        ...    copy_value = copies[name].getValue(context, digits=6)
        ...    print(f"{name}: original={value:.6f}, copy={copy_value}")
        HarmonicBondForce: original=2094.312483, copy=2094.312 kJ/mol
        HarmonicAngleForce: original=3239.795215, copy=3239.795 kJ/mol
        PeriodicTorsionForce: original=4226.051934, copy=4226.052 kJ/mol
        CustomExternalForce: original=5.021558, copy=5.021558 kJ/mol
        HelixTorsionContent: original=17.452849, copy=17.45285 dimensionless
        """
        if isinstance(
            force,
            (
                CustomAngleForce,
                CustomBondForce,
                CustomCompoundBondForce,
                CustomExternalForce,
                CustomTorsionForce,
            ),
        ):
            return cls._fromCustomForce(force, unit, pbc)
        if isinstance(force, openmm.HarmonicBondForce):
            return cls._fromHarmonicBondForce(force, unit, pbc)
        if isinstance(force, openmm.HarmonicAngleForce):
            return cls._fromHarmonicAngleForce(force, unit, pbc)
        if isinstance(force, openmm.PeriodicTorsionForce):
            return cls._fromPeriodicTorsionForce(force, unit, pbc)
        raise TypeError(f"Force {force} is not convertible to an AtomicFunction")<|MERGE_RESOLUTION|>--- conflicted
+++ resolved
@@ -138,11 +138,7 @@
         function: str,
         unit: mmunit.Unit,
         groups: ArrayLike,
-<<<<<<< HEAD
-        pbc: bool = False,
-=======
         pbc: bool = True,
->>>>>>> 62006ef8
         **parameters: t.Union[mmunit.ScalarQuantity, t.Sequence[mmunit.ScalarQuantity]],
     ) -> None:
         groups = np.atleast_2d(groups)
