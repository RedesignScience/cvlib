--- conflicted
+++ resolved
@@ -7,45 +7,30 @@
 
 """
 
-<<<<<<< HEAD
 from __future__ import annotations
-=======
-from typing import Sequence
->>>>>>> 2d9f0496
-
+
+import sys
 from typing import Sequence, Union, get_args
 
 import numpy as np
 import openmm
 from numpy.typing import ArrayLike
-from openmm import unit as mmunit
-
-from .cvpack import (
-    AbstractCollectiveVariable,
-    QuantityOrFloat,
-    UnitOrStr,
-    in_md_units,
-    str_to_unit,
-)
-
-try:
+
+from cvpack import unit as mmunit
+
+from .cvpack import AbstractCollectiveVariable
+
+if sys.version_info >= (3, 11):
     from typing import Self
-except ImportError:
+else:
     from typing_extensions import Self
 
-<<<<<<< HEAD
 CustomForce = Union[
     openmm.CustomBondForce,
     openmm.CustomAngleForce,
     openmm.CustomTorsionForce,
     openmm.CustomCompoundBondForce,
 ]
-=======
-from cvpack import unit as mmunit
-
-from .cvpack import AbstractCollectiveVariable
-from .unit import SerializableUnit
->>>>>>> 2d9f0496
 
 
 class AtomicFunction(openmm.CustomCompoundBondForce, AbstractCollectiveVariable):
@@ -101,11 +86,14 @@
     -------
         >>> import cvpack
         >>> import openmm
-<<<<<<< HEAD
         >>> import numpy as np
         >>> from openmm import unit
         >>> from openmmtools import testsystems
         >>> model = testsystems.AlanineDipeptideVacuum()
+        >>> angle = cvpack.Angle(0, 11, 21)
+        >>> colvar = cvpack.AtomicFunction('angle(p1, p2, p3)', [0, 11, 21], unit.radians, False)
+        >>> [model.system.addForce(f) for f in [angle, colvar]]
+        [5, 6]
         >>> angle1 = cvpack.Angle(0, 5, 10)
         >>> angle2 = cvpack.Angle(10, 15, 20)
         >>> colvar = cvpack.AtomicFunction(
@@ -118,15 +106,6 @@
         ... )
         >>> [model.system.addForce(f) for f in [angle1, angle2, colvar]]
         [5, 6, 7]
-=======
-        >>> from openmm import unit
-        >>> from openmmtools import testsystems
-        >>> model = testsystems.AlanineDipeptideVacuum()
-        >>> angle = cvpack.Angle(0, 11, 21)
-        >>> colvar = cvpack.AtomicFunction('angle(p1, p2, p3)', [0, 11, 21], unit.radians, False)
-        >>> [model.system.addForce(f) for f in [angle, colvar]]
-        [5, 6]
->>>>>>> 2d9f0496
         >>> integrator =openmm.VerletIntegrator(0)
         >>> platform =openmm.Platform.getPlatformByName('Reference')
         >>> context =openmm.Context(model.system, integrator, platform)
@@ -143,15 +122,10 @@
         self,
         atomsPerGroup: int,
         function: str,
-<<<<<<< HEAD
         indices: ArrayLike,
-        unit: UnitOrStr,
-=======
-        group: Sequence[int],
-        unit: mmunit.Unit,
->>>>>>> 2d9f0496
-        pbc: bool = False,
-        **parameters: Union[QuantityOrFloat, Sequence[QuantityOrFloat]],
+        unit: mmunit.Unit,
+        pbc: bool = False,
+        **parameters: Union[mmunit.ScalarQuantity, Sequence[mmunit.ScalarQuantity]],
     ) -> None:
         groups = np.asarray(indices, dtype=np.int32).reshape(-1, atomsPerGroup)
         super().__init__(atomsPerGroup, function)
@@ -167,17 +141,17 @@
         for group, *values in zip(groups, *perbond_parameters):
             self.addBond(group, values)
         self.setUsesPeriodicBoundaryConditions(pbc)
-<<<<<<< HEAD
-        cv_unit = str_to_unit(unit) if isinstance(unit, str) else unit
-        if in_md_units(mmunit.Quantity(1.0, cv_unit)) != 1:
-            raise ValueError(f"Unit {cv_unit} is not compatible with the MD unit system.")
-        self._registerCV(cv_unit, atomsPerGroup, function, groups, str(unit), pbc)
+        if mmunit.Quantity(1, unit).value_in_unit_system(mmunit.md_unit_system) != 1:
+            raise ValueError(f"Unit {unit} is not compatible with the MD unit system.")
+        self._registerCV(
+            unit, atomsPerGroup, function, groups, mmunit.SerializableUnit(unit), pbc, parameters
+        )
 
     @classmethod
     def _fromCustomForce(
         cls,
         force: CustomForce,
-        unit: UnitOrStr,
+        unit: mmunit.Unit,
         pbc: bool = False,
     ) -> Self:
         """
@@ -219,7 +193,7 @@
     def _fromHarmonicBondForce(
         cls,
         force: openmm.HarmonicBondForce,
-        unit: UnitOrStr,
+        unit: mmunit.Unit,
         pbc: bool = False,
     ) -> Self:
         """
@@ -238,7 +212,7 @@
     def _fromHarmonicAngleForce(
         cls,
         force: openmm.HarmonicAngleForce,
-        unit: UnitOrStr,
+        unit: mmunit.Unit,
         pbc: bool = False,
     ) -> Self:
         """
@@ -257,7 +231,7 @@
     def _fromPeriodicTorsionForce(
         cls,
         force: openmm.PeriodicTorsionForce,
-        unit: UnitOrStr,
+        unit: mmunit.Unit,
         pbc: bool = False,
     ) -> Self:
         """
@@ -281,7 +255,7 @@
         )
 
     @classmethod
-    def fromOpenMMForce(cls, force: openmm.Force, unit: UnitOrStr, pbc: bool = False) -> Self:
+    def fromOpenMMForce(cls, force: openmm.Force, unit: mmunit.Unit, pbc: bool = False) -> Self:
         """
         Create an :class:`AtomicFunction` from an :OpenMM:`Force`.
 
@@ -347,9 +321,4 @@
             return cls._fromHarmonicAngleForce(force, unit, pbc)
         if isinstance(force, openmm.PeriodicTorsionForce):
             return cls._fromPeriodicTorsionForce(force, unit, pbc)
-        raise TypeError(f"Force {force} is not a CustomCompoundBondForce.")
-=======
-        if mmunit.Quantity(1, unit).value_in_unit_system(mmunit.md_unit_system) != 1:
-            raise ValueError(f"Unit {unit} is not compatible with the MD unit system.")
-        self._registerCV(unit, function, group, SerializableUnit(unit), pbc)
->>>>>>> 2d9f0496
+        raise TypeError(f"Force {force} is not a CustomCompoundBondForce.")